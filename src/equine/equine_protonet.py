--- conflicted
+++ resolved
@@ -249,15 +249,10 @@
                     + regularization
                 )
 
-<<<<<<< HEAD
-        elif self.cov_reg_type == "epsilon":
-            for label in self.support_embeddings:
-                class_cov_dict[label] = class_cov_dict[label].to(self.device) + regularization
-=======
         elif cov_reg_type == "epsilon":
             for label in class_cov_dict.keys():
-                class_cov_dict[label] = class_cov_dict[label] + regularization
->>>>>>> c4024f00
+                class_cov_dict[label] = class_cov_dict[label].to(self.device) + regularization
+
 
         return class_cov_dict
 
