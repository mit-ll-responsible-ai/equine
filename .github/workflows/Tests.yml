--- conflicted
+++ resolved
@@ -33,13 +33,8 @@
     runs-on: ubuntu-latest
     steps:
     - uses: actions/checkout@v4
-<<<<<<< HEAD
     - name: Set up Python 3.11
-      uses: actions/setup-python@v4
-=======
-    - name: Set up Python 3.10
       uses: actions/setup-python@v5
->>>>>>> 14790493
       with:
         python-version: "3.11"
     - name: Install dependencies
@@ -53,13 +48,8 @@
     runs-on: ubuntu-latest
     steps:
     - uses: actions/checkout@v4
-<<<<<<< HEAD
     - name: Set up Python 3.11
-      uses: actions/setup-python@v4
-=======
-    - name: Set up Python 3.10
       uses: actions/setup-python@v5
->>>>>>> 14790493
       with:
         python-version: "3.11"
     - name: Install dependencies
@@ -73,13 +63,8 @@
     runs-on: ubuntu-latest
     steps:
     - uses: actions/checkout@v4
-<<<<<<< HEAD
     - name: Set up Python 3.11
-      uses: actions/setup-python@v4
-=======
-    - name: Set up Python 3.10
       uses: actions/setup-python@v5
->>>>>>> 14790493
       with:
         python-version: "3.11"
     - name: Install dependencies
