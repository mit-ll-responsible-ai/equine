--- conflicted
+++ resolved
@@ -45,12 +45,8 @@
 [project.optional-dependencies]
 tests = [
     "pytest >= 3.8",
-<<<<<<< HEAD
+    "pytest-cov",
     "hypothesis >= 6.105.0, < 6.136.0",
-=======
-    "pytest-cov",
-    "hypothesis >= 6.105.0, < 6.132.0",
->>>>>>> 7f1d281e
     "pre-commit >= 2.19",
     "codespell"
 ]
